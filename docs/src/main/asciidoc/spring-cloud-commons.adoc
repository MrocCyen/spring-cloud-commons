--- conflicted
+++ resolved
@@ -970,15 +970,6 @@
 
 WARNING: `HealthCheckServiceInstanceListSupplier` has its own caching mechanism based on Reactor Flux `replay()`. Therefore, if it's being used, you may want to skip wrapping that supplier with `CachingServiceInstanceListSupplier`.
 
-<<<<<<< HEAD
-[[spring-cloud-loadbalancer-hints]]
-=== Spring Cloud LoadBalancer Hints
-
-Spring Cloud LoadBalancer lets you set `String` hints that are passed to the LoadBalancer within the `Request` object and that can later be used in `ReactiveLoadBalancer` implementations that can handle them.
-
-You can set a default hint for all services by setting the value of the `spring.cloud.loadbalancer.hint.default` property. You can also set a specific value
-for any given service by setting the value of the `spring.cloud.loadbalancer.hint.[SERVICE_ID]` property, substituting `[SERVICE_ID]` with the correct ID of your service. If the hint is not set by the user, `default` is used.
-=======
 === Same instance preference for LoadBalancer
 
 You can set up the LoadBalancer in such a way that it prefers the instance that was previously selected, if that instance is available.
@@ -1001,7 +992,14 @@
 ----
 
 TIP: This is also a replacement for Zookeeper `StickyRule`.
->>>>>>> 843cb796
+
+[[spring-cloud-loadbalancer-hints]]
+=== Spring Cloud LoadBalancer Hints
+
+Spring Cloud LoadBalancer lets you set `String` hints that are passed to the LoadBalancer within the `Request` object and that can later be used in `ReactiveLoadBalancer` implementations that can handle them.
+
+You can set a default hint for all services by setting the value of the `spring.cloud.loadbalancer.hint.default` property. You can also set a specific value
+for any given service by setting the value of the `spring.cloud.loadbalancer.hint.[SERVICE_ID]` property, substituting `[SERVICE_ID]` with the correct ID of your service. If the hint is not set by the user, `default` is used.
 
 [[spring-cloud-loadbalancer-starter]]
 === Spring Cloud LoadBalancer Starter
