--- conflicted
+++ resolved
@@ -82,11 +82,7 @@
 						serviceId, instance.getUri()));
 			}
 			ClientRequest newRequest = buildClientRequest(request,
-<<<<<<< HEAD
-					LoadBalancerUriTools.reconstructURI(instance, originalUrl));
-=======
 					reconstructURI(instance, originalUrl));
->>>>>>> 4d3ff897
 			return next.exchange(newRequest)
 					.doOnError(throwable -> response
 							.onComplete(new CompletionContext(Status.FAILED, throwable)))
